/*
 This file is part of the Tweeny library.

 Copyright (c) 2016-2018 Leonardo G. Lucena de Freitas
 Copyright (c) 2016 Guilherme R. Costa

 Permission is hereby granted, free of charge, to any person obtaining a copy of
 this software and associated documentation files (the "Software"), to deal in
 the Software without restriction, including without limitation the rights to
 use, copy, modify, merge, publish, distribute, sublicense, and/or sell copies of
 the Software, and to permit persons to whom the Software is furnished to do so,
 subject to the following conditions:

 The above copyright notice and this permission notice shall be included in all
 copies or substantial portions of the Software.

 THE SOFTWARE IS PROVIDED "AS IS", WITHOUT WARRANTY OF ANY KIND, EXPRESS OR
 IMPLIED, INCLUDING BUT NOT LIMITED TO THE WARRANTIES OF MERCHANTABILITY, FITNESS
 FOR A PARTICULAR PURPOSE AND NONINFRINGEMENT. IN NO EVENT SHALL THE AUTHORS OR
 COPYRIGHT HOLDERS BE LIABLE FOR ANY CLAIM, DAMAGES OR OTHER LIABILITY, WHETHER
 IN AN ACTION OF CONTRACT, TORT OR OTHERWISE, ARISING FROM, OUT OF OR IN
 CONNECTION WITH THE SOFTWARE OR THE USE OR OTHER DEALINGS IN THE SOFTWARE.
*/

/**
 * @file easing.h
 * The purpose of this file is to list all bundled easings. All easings are based on Robert Penner's easing
 * functions: http://robertpenner.com/easing/
 */

#ifndef TWEENY_EASING_H
#define TWEENY_EASING_H

#include <cmath>
#include <type_traits>

#ifndef M_PI
#define M_PI 3.14159265358979323846
#endif

/**
    * @defgroup easings Easings
    * @brief Bundled easing functions based on
    *        <a href="http://robertpenner.com/easing/">Robert Penner's Easing Functions</a>
    * @details You should plug these functions into @ref tweeny::tween::via function to specify the easing used in a tween.
    * @sa tweeny::easing
    * @{
    *//**
<<<<<<< HEAD
    *   @defgroup stepped Stepped
    *   @{
    *       @brief The value does not change. No interpolation is used.
=======
    *   @defgroup default Default
    *   @{
    *       @brief A default mode for arithmetic values it will change in constant speed, for non-arithmetic value will be constant.
>>>>>>> e9e282ac
    *   @}
    *//**
    *   @defgroup linear Linear
    *   @{
    *       @brief The most boring ever easing function. It has no acceleration and change values in constant speed.
    *   @}
    *//**
    *   @defgroup quadratic Quadratic
    *   @{
    *       @brief The most commonly used easing functions.
    *   @}
    *//**
    *   @defgroup cubic Cubic
    *   @{
    *       @brief A bit curvier than the quadratic easing.
    *   @}
    *//**
    *   @defgroup quartic Quartic
    *   @{
    *       @brief A steeper curve. Acceleration changes faster than Cubic.
    *   @}
    *//**
    *   @defgroup quintic Quintic
    *   @{
    *       @brief An even steeper curve. Acceleration changes really fast.
    *   @}
    *//**
    *   @defgroup sinuisodal Sinuisodal
    *   @{
    *       @brief A very gentle curve, gentlier than quadratic.
    *   @}
    *//**
    *   @defgroup exponential Exponential
    *   @{
    *       @brief A very steep curve, based on the `p(t) = 2^(10*(t-1))` equation.
    *   @}
    *//**
    *   @defgroup circular Circular
    *   @{
    *       @brief A smooth, circular slope that resembles the arc of an circle.
    *   @}
    *//**
    *   @defgroup back Back
    *   @{
    *       @brief An easing function that has a "cute" natural coming back effect.
    *   @}
    *//**
    *   @defgroup elastic Elastic
    *   @{
    *       @brief An elastic easing function. Values go a little past the maximum/minimum in an elastic effect.
    *   @}
    *//**
    *   @defgroup bounce Bounce
    *   @{
    *       @brief A bouncing easing function. Values "bounce" around the maximum/minumum.
    *   @}
    *//**
    * @}
    */

namespace tweeny {
    /**
     * @brief The easing class holds all the bundled easings.
     *
     * You should pass the easing function to the @p tweeny::tween::via method, to set the easing function that will
     * be used to interpolate values in a tween currentPoint.
     *
     * **Example**:
     *
     * @code
     * auto tween = tweeny::from(0).to(100).via(tweeny::easing::linear);
     * @endcode
     */
    class easing {
        public:
            /**
<<<<<<< HEAD
             * @ingroup stepped
             * @brief Value is constant.
             */
            static constexpr struct steppedEasing {
                template<typename T>
                static T run(float position, T start, T end) {
                    return start;
                }
            } stepped = steppedEasing{};
=======
             * @ingroup default
             * @brief Values change with constant speed for arithmetic type only. The non-arithmetic it will be constant.
             */
            static constexpr struct defaultEasing {
                template<class...> struct voidify { using type = void; };
                template<class... Ts> using void_t = typename voidify<Ts...>::type;

                template<class T, class = void>
                struct supports_arithmetic_operations : std::false_type {};

                template<class T>
                struct supports_arithmetic_operations<T, void_t<
                    decltype(std::declval<T>() + std::declval<T>()),
                    decltype(std::declval<T>() - std::declval<T>()),
                    decltype(std::declval<T>() * std::declval<T>()),
                    decltype(std::declval<T>() * std::declval<float>()),
                    decltype(std::declval<float>() * std::declval<T>())
                    >> : std::true_type{};


                template<typename T>
                static typename std::enable_if<std::is_integral<T>::value, T>::type run(float position, T start, T end) {
                    return static_cast<T>(roundf((end - start) * position + start));
                }

                template<typename T>
                static typename std::enable_if<supports_arithmetic_operations<T>::value && !std::is_integral<T>::value, T>::type run(float position, T start, T end) {
                    return static_cast<T>((end - start) * position + start);
                }

                template<typename T>
                static typename std::enable_if<!supports_arithmetic_operations<T>::value, T>::type run(float position, T start, T end) {
                    return start;
                }
            } default = defaultEasing{};
>>>>>>> e9e282ac

            /**
             * @ingroup linear
             * @brief Values change with constant speed.
             */
            static constexpr struct linearEasing {
                template<typename T>
                static typename std::enable_if<std::is_integral<T>::value, T>::type run(float position, T start, T end) {
                    return static_cast<T>(roundf((end - start) * position + start));
                }

                template<typename T>
                static typename std::enable_if<!std::is_integral<T>::value, T>::type run(float position, T start, T end) {
                    return static_cast<T>((end - start) * position + start);
                }
            } linear = linearEasing{};

             /**
              * @ingroup quadratic
              * @brief Accelerate initial values with a quadratic equation.
              */
            static constexpr struct quadraticInEasing {
                template<typename T>
                static T run(float position, T start, T end) {
                    return static_cast<T>((end - start) * position * position + start);
                }
            } quadraticIn = quadraticInEasing{};

            /**
              * @ingroup quadratic
              * @brief Deaccelerate ending values with a quadratic equation.
              */
            static constexpr struct quadraticOutEasing {
                template<typename T>
                static T run(float position, T start, T end) {
                    return static_cast<T>((-(end - start)) * position * (position - 2) + start);
                }
            } quadraticOut = quadraticOutEasing{};

            /**
              * @ingroup quadratic
              * @brief Acceelerate initial and deaccelerate ending values with a quadratic equation.
              */
            static constexpr struct quadraticInOutEasing {
                template<typename T>
                static T run(float position, T start, T end) {
                    position *= 2;
                    if (position < 1) {
                        return static_cast<T>(((end - start) / 2) * position * position + start);
                    }

                    --position;
                    return static_cast<T>((-(end - start) / 2) * (position * (position - 2) - 1) + start);
                }
            } quadraticInOut = quadraticInOutEasing{};

            /**
              * @ingroup cubic
              * @brief Aaccelerate initial values with a cubic equation.
              */
            static constexpr struct cubicInEasing {
                template<typename T>
                static T run(float position, T start, T end) {
                    return static_cast<T>((end - start) * position * position * position + start);
                }
            } cubicIn = cubicInEasing{};

            /**
              * @ingroup cubic
              * @brief Deaccelerate ending values with a cubic equation.
              */
            static constexpr struct cubicOutEasing {
                template<typename T>
                static T run(float position, T start, T end) {
                    --position;
                    return static_cast<T>((end - start) * (position * position * position + 1) + start);
                }
            } cubicOut = cubicOutEasing{};

            /**
              * @ingroup cubic
              * @brief Acceelerate initial and deaccelerate ending values with a cubic equation.
              */
            static constexpr struct cubicInOutEasing {
                template<typename T>
                static T run(float position, T start, T end) {
                    position *= 2;
                    if (position < 1) {
                        return static_cast<T>(((end - start) / 2) * position * position * position + start);
                    }
                    position -= 2;
                    return static_cast<T>(((end - start) / 2) * (position * position * position + 2) + start);
                }
            } cubicInOut = cubicInOutEasing{};

            /**
              * @ingroup quartic
              * @brief Acceelerate initial values with a quartic equation.
              */
            static constexpr struct quarticInEasing {
                template<typename T>
                static T run(float position, T start, T end) {
                    return static_cast<T>((end - start) * position * position * position * position + start);
                }
            } quarticIn = quarticInEasing{};

            /**
              * @ingroup quartic
              * @brief Deaccelerate ending values with a quartic equation.
              */
            static constexpr struct quarticOutEasing {
                template<typename T>
                static T run(float position, T start, T end) {
                    --position;
                    return static_cast<T>( -(end - start) * (position * position * position * position - 1) + start);
                }
            } quarticOut = quarticOutEasing{};

            /**
              * @ingroup quartic
              * @brief Acceelerate initial and deaccelerate ending values with a quartic equation.
              */
            static constexpr struct quarticInOutEasing {
                template<typename T>
                static T run(float position, T start, T end) {
                    position *= 2;
                    if (position < 1) {
                        return static_cast<T>(((end - start) / 2) * (position * position * position * position) +
                                              start);
                    }
                    position -= 2;
                    return static_cast<T>((-(end - start) / 2) * (position * position * position * position - 2) +
                                          start);
                }
            } quarticInOut = quarticInOutEasing{};

            /**
              * @ingroup quintic
              * @brief Acceelerate initial values with a quintic equation.
              */
            static constexpr struct quinticInEasing {
                template<typename T>
                static T run(float position, T start, T end) {
                    return static_cast<T>((end - start) * position * position * position * position * position + start);
                }
            } quinticIn = quinticInEasing{};

            /**
              * @ingroup quintic
              * @brief Deaccelerate ending values with a quintic equation.
              */
            static constexpr struct quinticOutEasing {
                template<typename T>
                static T run(float position, T start, T end) {
                    position--;
                    return static_cast<T>((end - start) * (position * position * position * position * position + 1) +
                                          start);
                }
            } quinticOut = quinticOutEasing{};

            /**
              * @ingroup quintic
              * @brief Acceelerate initial and deaccelerate ending values with a quintic equation.
              */
            static constexpr struct quinticInOutEasing {
                template<typename T>
                static T run(float position, T start, T end) {
                    position *= 2;
                    if (position < 1) {
                        return static_cast<T>(
                            ((end - start) / 2) * (position * position * position * position * position) +
                            start);
                    }
                    position -= 2;
                    return static_cast<T>(
                        ((end - start) / 2) * (position * position * position * position * position + 2) +
                        start);
                }
            } quinticInOut = quinticInOutEasing{};

            /**
              * @ingroup sinusoidal
              * @brief Acceelerate initial values with a sinusoidal equation.
              */
            static constexpr struct sinusoidalInEasing {
                template<typename T>
                static T run(float position, T start, T end) {
                    return static_cast<T>(-(end - start) * cosf(position * static_cast<float>(M_PI) / 2) + (end - start) + start);
                }
            } sinusoidalIn = sinusoidalInEasing{};

            /**
              * @ingroup sinusoidal
              * @brief Deaccelerate ending values with a sinusoidal equation.
              */
            static constexpr struct sinusoidalOutEasing {
                template<typename T>
                static T run(float position, T start, T end) {
                    return static_cast<T>((end - start) * sinf(position * static_cast<float>(M_PI) / 2) + start);
                }
            } sinusoidalOut = sinusoidalOutEasing{};

            /**
              * @ingroup sinusoidal
              * @brief Acceelerate initial and deaccelerate ending values with a sinusoidal equation.
              */
            static constexpr struct sinusoidalInOutEasing {
                template<typename T>
                static T run(float position, T start, T end) {
                    return static_cast<T>((-(end - start) / 2) * (cosf(position * static_cast<float>(M_PI)) - 1) + start);
                }
            } sinusoidalInOut = sinusoidalInOutEasing{};

            /**
              * @ingroup exponential
              * @brief Acceelerate initial values with an exponential equation.
              */
            static constexpr struct exponentialInEasing {
                template<typename T>
                static T run(float position, T start, T end) {
                    return static_cast<T>((end - start) * powf(2, 10 * (position - 1)) + start);
                }
            } exponentialIn = exponentialInEasing{};

            /**
              * @ingroup exponential
              * @brief Deaccelerate ending values with an exponential equation.
              */
            static constexpr struct exponentialOutEasing {
                template<typename T>
                static T run(float position, T start, T end) {
                    return static_cast<T>((end - start) * (-powf(2, -10 * position) + 1) + start);
                }
            } exponentialOut = exponentialOutEasing{};

            /**
              * @ingroup exponential
              * @brief Acceelerate initial and deaccelerate ending values with an exponential equation.
              */
            static constexpr struct exponentialInOutEasing {
                template<typename T>
                static T run(float position, T start, T end) {
                    position *= 2;
                    if (position < 1) {
                        return static_cast<T>(((end - start) / 2) * powf(2, 10 * (position - 1)) + start);
                    }
                    --position;
                    return static_cast<T>(((end - start) / 2) * (-powf(2, -10 * position) + 2) + start);
                }
            } exponentialInOut = exponentialInOutEasing{};

            /**
              * @ingroup circular
              * @brief Acceelerate initial values with a circular equation.
              */
            static constexpr struct circularInEasing {
                template<typename T>
                static T run(float position, T start, T end) {
                    return static_cast<T>( -(end - start) * (sqrtf(1 - position * position) - 1) + start );
                }
            } circularIn = circularInEasing{};

            /**
              * @ingroup circular
              * @brief Deaccelerate ending values with a circular equation.
              */
            static constexpr struct circularOutEasing {
                template<typename T>
                static T run(float position, T start, T end) {
                    --position;
                    return static_cast<T>((end - start) * (sqrtf(1 - position * position)) + start);
                }
            } circularOut = circularOutEasing{};

            /**
              * @ingroup circular
              * @brief Acceelerate initial and deaccelerate ending values with a circular equation.
              */
            static constexpr struct circularInOutEasing {
                template<typename T>
                static T run(float position, T start, T end) {
                    position *= 2;
                    if (position < 1) {
                        return static_cast<T>((-(end - start) / 2) * (sqrtf(1 - position * position) - 1) + start);
                    }

                    position -= 2;
                    return static_cast<T>(((end - start) / 2) * (sqrtf(1 - position * position) + 1) + start);
                }
            } circularInOut = circularInOutEasing{};

            /**
              * @ingroup bounce
              * @brief Acceelerate initial values with a "bounce" equation.
              */
            static constexpr struct bounceInEasing {
                template<typename T>
                static T run(float position, T start, T end) {
                    return (end - start) - bounceOut.run((1 - position), T(), end) + start;
                }
            } bounceIn = bounceInEasing{};

            /**
              * @ingroup bounce
              * @brief Deaccelerate ending values with a "bounce" equation.
              */
            static constexpr struct bounceOutEasing {
                template<typename T>
                static T run(float position, T start, T end) {
                    T c = end - start;
                    if (position < (1 / 2.75f)) {
                        return static_cast<T>(c * (7.5625f * position * position) + start);
                    } else if (position < (2.0f / 2.75f)) {
                        float postFix = position -= (1.5f / 2.75f);
                        return static_cast<T>(c * (7.5625f * (postFix) * position + .75f) + start);
                    } else if (position < (2.5f / 2.75f)) {
                        float postFix = position -= (2.25f / 2.75f);
                        return static_cast<T>(c * (7.5625f * (postFix) * position + .9375f) + start);
                    } else {
                        float postFix = position -= (2.625f / 2.75f);
                        return static_cast<T>(c * (7.5625f * (postFix) * position + .984375f) + start);
                    }
                }
            } bounceOut = bounceOutEasing{};

            /**
            * @ingroup bounce
            * @brief Acceelerate initial and deaccelerate ending values with a "bounce" equation.
            */
            static constexpr struct bounceInOutEasing {
                template<typename T>
                static T run(float position, T start, T end) {
                    if (position < 0.5f) return static_cast<T>(bounceIn.run(position * 2, T(), end) * .5f + start);
                    else return static_cast<T>(bounceOut.run((position * 2 - 1), T(), end) * .5f + (end - start) * .5f + start);
                }
            } bounceInOut = bounceInOutEasing{};

            /**
              * @ingroup elastic
              * @brief Acceelerate initial values with an "elastic" equation.
              */
            static constexpr struct elasticInEasing {
                template<typename T>
                static T run(float position, T start, T end) {
                    if (position <= 0.00001f) return start;
                    if (position >= 0.999f) return end;
                    float p = .3f;
                    float a = end - start;
                    float s = p / 4;
                    float postFix =
                        a * powf(2, 10 * (position -= 1)); // this is a fix, again, with post-increment operators
                    return static_cast<T>(-(postFix * sinf((position - s) * (2 * static_cast<float>(M_PI)) / p)) + start);
                }
            } elasticIn = elasticInEasing{};

            /**
              * @ingroup elastic
              * @brief Deaccelerate ending values with an "elastic" equation.
              */
            static constexpr struct elasticOutEasing {
                template<typename T>
                static T run(float position, T start, T end) {
                    if (position <= 0.00001f) return start;
                    if (position >= 0.999f) return end;
                    float p = .3f;
                    float a = end - start;
                    float s = p / 4;
                    return static_cast<T>(a * powf(2, -10 * position) * sinf((position - s) * (2 * static_cast<float>(M_PI)) / p) + end);
                }
            } elasticOut = elasticOutEasing{};

            /**
            * @ingroup elastic
            * @brief Acceelerate initial and deaccelerate ending values with an "elastic" equation.
            */
            static constexpr struct elasticInOutEasing {
                template<typename T>
                static T run(float position, T start, T end) {
                    if (position <= 0.00001f) return start;
                    if (position >= 0.999f) return end;
                    position *= 2;
                    float p = (.3f * 1.5f);
                    float a = end - start;
                    float s = p / 4;
                    float postFix;

                    if (position < 1) {
                        postFix = a * powf(2, 10 * (position -= 1)); // postIncrement is evil
                        return static_cast<T>(-0.5f * (postFix * sinf((position - s) * (2 * static_cast<float>(M_PI)) / p)) + start);
                    }
                    postFix = a * powf(2, -10 * (position -= 1)); // postIncrement is evil
                    return static_cast<T>(postFix * sinf((position - s) * (2 * static_cast<float>(M_PI)) / p) * .5f + end);
                }
            } elasticInOut = elasticInOutEasing{};

            /**
              * @ingroup back
              * @brief Acceelerate initial values with a "back" equation.
              */
            static constexpr struct backInEasing {
                template<typename T>
                static T run(float position, T start, T end) {
                    float s = 1.70158f;
                    float postFix = position;
                    return static_cast<T>((end - start) * (postFix) * position * ((s + 1) * position - s) + start);
                }
            } backIn = backInEasing{};

            /**
              * @ingroup back
              * @brief Deaccelerate ending values with a "back" equation.
              */
            static constexpr struct backOutEasing {
                template<typename T>
                static T run(float position, T start, T end) {
                    float s = 1.70158f;
                    position -= 1;
                    return static_cast<T>((end - start) * ((position) * position * ((s + 1) * position + s) + 1) + start);
                }
            } backOut = backOutEasing{};

            /**
            * @ingroup back
            * @brief Acceelerate initial and deaccelerate ending values with a "back" equation.
            */
            static constexpr struct backInOutEasing {
                template<typename T>
                static T run(float position, T start, T end) {
                    float s = 1.70158f;
                    float t = position;
                    T b = start;
                    T c = end - start;
                    float d = 1;
                    s *= (1.525f);
                    if ((t /= d / 2) < 1) return static_cast<T>(c / 2 * (t * t * (((s) + 1) * t - s)) + b);
                    float postFix = t -= 2;
                    return static_cast<T>(c / 2 * ((postFix) * t * (((s) + 1) * t + s) + 2) + b);
                }
            } backInOut = backInOutEasing{};
    };
}
#endif //TWEENY_EASING_H<|MERGE_RESOLUTION|>--- conflicted
+++ resolved
@@ -46,15 +46,14 @@
     * @sa tweeny::easing
     * @{
     *//**
-<<<<<<< HEAD
     *   @defgroup stepped Stepped
     *   @{
     *       @brief The value does not change. No interpolation is used.
-=======
+    *   @}
+    *//**
     *   @defgroup default Default
     *   @{
     *       @brief A default mode for arithmetic values it will change in constant speed, for non-arithmetic value will be constant.
->>>>>>> e9e282ac
     *   @}
     *//**
     *   @defgroup linear Linear
@@ -131,7 +130,6 @@
     class easing {
         public:
             /**
-<<<<<<< HEAD
              * @ingroup stepped
              * @brief Value is constant.
              */
@@ -141,7 +139,8 @@
                     return start;
                 }
             } stepped = steppedEasing{};
-=======
+      
+            /**
              * @ingroup default
              * @brief Values change with constant speed for arithmetic type only. The non-arithmetic it will be constant.
              */
@@ -177,7 +176,6 @@
                     return start;
                 }
             } default = defaultEasing{};
->>>>>>> e9e282ac
 
             /**
              * @ingroup linear
